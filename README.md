--- conflicted
+++ resolved
@@ -4,22 +4,6 @@
 # CnosDB
 
 English | [简体中文](./README.cn.md)
-<<<<<<< HEAD
-
-An Open Source Time Series Database with high performance, high compression ratio and high playability.
-
-## Features
-
-- High batch writing throughput.
-
-- High compression ratio.
-
-- Rich calculation algorithms.
-
-## Join the community
-All developers/users who love time series databases are welcome to participate in the CnosDB User Group. Scan the QR code below and add CC to join the group.
-
-=======
 
 An Open Source Distributed Time Series Database with high performance, high compression ratio and high usability.
 
@@ -34,18 +18,14 @@
 ## Join the community
 All developers/users who love time series databases are welcome to participate in the CnosDB User Group. Scan the QR code below and add CC to join the group.
 
->>>>>>> b7c8519c
 Please check [Instructions for joining the group](./CnosDBWeChatUserGroupGuidelines.md) beforehand.
 
 ![](https://github.com/cnosdb/cnosdb/blob/main/doc/assets/u.jpg)
 
 ## Quick start
 
-<<<<<<< HEAD
-> If you need a complete getting started guide, please check the [Quickstart Guide](https://cnosdatabase.github.io/)
-=======
+
 > If you need a complete getting started guide, please check the [Quickstart Guide](https://cnosdb.github.io/)
->>>>>>> b7c8519c
 
 ### Construct
 
