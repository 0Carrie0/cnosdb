--- conflicted
+++ resolved
@@ -483,19 +483,13 @@
 	}
 }
 
-<<<<<<< HEAD
 // Ensure the server can query with default databases (via param) and default retention policy
 func TestServer_Query_DefaultDBAndRP(t *testing.T) {
-=======
-// Ensure the server returns a partial write response when some points fail to parse. Also validate that
-// the successfully parsed points can be queried.
-func TestServer_Write_LineProtocol_Partial(t *testing.T) {
->>>>>>> db68b353
-	t.Parallel()
-	s := OpenServer(NewConfig())
-	defer s.Close()
-
-<<<<<<< HEAD
+
+	t.Parallel()
+	s := OpenServer(NewConfig())
+	defer s.Close()
+
 	test := NewTest("db0", "rp0")
 	test.writes = Writes{
 		&Write{data: fmt.Sprintf(`air value=1.0 %d`, mustParseTime(time.RFC3339Nano, "2000-01-01T01:00:00Z").UnixNano())},
@@ -541,30 +535,5 @@
 				t.Error(query.failureMessage())
 			}
 		})
-=======
-	if err := s.CreateDatabaseAndRetentionPolicy("db0", NewRetentionPolicySpec("rp0", 1, 1*time.Hour), true); err != nil {
-		t.Fatal(err)
-	}
-
-	now := now()
-	points := []string{
-		"air,station=LianYunGang value=100 " + strconv.FormatInt(now.UnixNano(), 10),
-		"air,station=LianYunGang value=NaN " + strconv.FormatInt(now.UnixNano(), 20),
-		"air,station=LianYunGang value=NaN " + strconv.FormatInt(now.UnixNano(), 30),
-	}
-	if res, err := s.Write("db0", "rp0", strings.Join(points, "\n"), nil); err == nil {
-		t.Fatal("expected error. got nil", err)
-	} else if exp := ``; exp != res {
-		t.Fatalf("unexpected results\nexp: %s\ngot: %s\n", exp, res)
-	} else if exp := "partial write"; !strings.Contains(err.Error(), exp) {
-		t.Fatalf("unexpected error: exp\nexp: %v\ngot: %v", exp, err)
-	}
-
-	// Verify the data was written.
-	if res, err := s.Query(`SELECT * FROM db0.rp0.air GROUP BY *`); err != nil {
-		t.Fatal(err)
-	} else if exp := fmt.Sprintf(`{"results":[{"statement_id":0,"series":[{"name":"air","tags":{"station":"LianYunGang"},"columns":["time","value"],"values":[["%s",100]]}]}]}`, now.Format(time.RFC3339Nano)); exp != res {
-		t.Fatalf("unexpected results\nexp: %s\ngot: %s\n", exp, res)
->>>>>>> db68b353
 	}
 }